package state

import (
	"fmt"

	fail "github.com/ebuchman/fail-test"
	abci "github.com/tendermint/tendermint/abci/types"
	dbm "github.com/tendermint/tendermint/libs/db"
	"github.com/tendermint/tendermint/libs/log"
	"github.com/tendermint/tendermint/proxy"
	"github.com/tendermint/tendermint/types"
)

//-----------------------------------------------------------------------------
// BlockExecutor handles block execution and state updates.
// It exposes ApplyBlock(), which validates & executes the block, updates state w/ ABCI responses,
// then commits and updates the mempool atomically, then saves state.

// BlockExecutor provides the context and accessories for properly executing a block.
type BlockExecutor struct {
	// save state, validators, consensus params, abci responses here
	db dbm.DB

	// execute the app against this
	proxyApp proxy.AppConnConsensus

	// events
	eventBus types.BlockEventPublisher

	// update these with block results after commit
	mempool Mempool
	evpool  EvidencePool

	logger log.Logger
}

// NewBlockExecutor returns a new BlockExecutor with a NopEventBus.
// Call SetEventBus to provide one.
func NewBlockExecutor(db dbm.DB, logger log.Logger, proxyApp proxy.AppConnConsensus,
	mempool Mempool, evpool EvidencePool) *BlockExecutor {
	return &BlockExecutor{
		db:       db,
		proxyApp: proxyApp,
		eventBus: types.NopEventBus{},
		mempool:  mempool,
		evpool:   evpool,
		logger:   logger,
	}
}

// SetEventBus - sets the event bus for publishing block related events.
// If not called, it defaults to types.NopEventBus.
func (blockExec *BlockExecutor) SetEventBus(eventBus types.BlockEventPublisher) {
	blockExec.eventBus = eventBus
}

// ValidateBlock validates the given block against the given state.
// If the block is invalid, it returns an error.
// Validation does not mutate state, but does require historical information from the stateDB,
// ie. to verify evidence from a validator at an old height.
func (blockExec *BlockExecutor) ValidateBlock(state State, block *types.Block) error {
	return validateBlock(blockExec.db, state, block)
}

// ApplyBlock validates the block against the state, executes it against the app,
// fires the relevant events, commits the app, and saves the new state and responses.
// It's the only function that needs to be called
// from outside this package to process and commit an entire block.
// It takes a blockID to avoid recomputing the parts hash.
func (blockExec *BlockExecutor) ApplyBlock(state State, blockID types.BlockID, block *types.Block) (State, error) {

	if err := blockExec.ValidateBlock(state, block); err != nil {
		return state, ErrInvalidBlock(err)
	}

	abciResponses, err := execBlockOnProxyApp(blockExec.logger, blockExec.proxyApp, block, state.LastValidators, blockExec.db)
	if err != nil {
		return state, ErrProxyAppConn(err)
	}

	fail.Fail() // XXX

	// Save the results before we commit.
	saveABCIResponses(blockExec.db, block.Height, abciResponses)

	fail.Fail() // XXX

<<<<<<< HEAD
	// Update the state with the block and responses.
	state, err = updateState(state, blockID, block.Header, abciResponses)
=======
	// update the state with the block and responses
	state, err = updateState(state, blockID, &block.Header, abciResponses)
>>>>>>> b92860b6
	if err != nil {
		return state, fmt.Errorf("Commit failed for application: %v", err)
	}

	// Lock mempool, commit app state, update mempoool.
	appHash, err := blockExec.Commit(block)
	if err != nil {
		return state, fmt.Errorf("Commit failed for application: %v", err)
	}

	// Update evpool with the block and state.
	blockExec.evpool.Update(block, state)

	fail.Fail() // XXX

	// Update the app hash and save the state.
	state.AppHash = appHash
	SaveState(blockExec.db, state)

	fail.Fail() // XXX

	// Events are fired after everything else.
	// NOTE: if we crash between Commit and Save, events wont be fired during replay
	fireEvents(blockExec.logger, blockExec.eventBus, block, abciResponses)

	return state, nil
}

// Commit locks the mempool, runs the ABCI Commit message, and updates the mempool.
// It returns the result of calling abci.Commit (the AppHash), and an error.
// The Mempool must be locked during commit and update because state is typically reset on Commit and old txs must be replayed
// against committed state before new txs are run in the mempool, lest they be invalid.
func (blockExec *BlockExecutor) Commit(block *types.Block) ([]byte, error) {
	blockExec.mempool.Lock()
	defer blockExec.mempool.Unlock()

	// while mempool is Locked, flush to ensure all async requests have completed
	// in the ABCI app before Commit.
	err := blockExec.mempool.FlushAppConn()
	if err != nil {
		blockExec.logger.Error("Client error during mempool.FlushAppConn", "err", err)
		return nil, err
	}

	// Commit block, get hash back
	res, err := blockExec.proxyApp.CommitSync()
	if err != nil {
		blockExec.logger.Error("Client error during proxyAppConn.CommitSync", "err", err)
		return nil, err
	}
	// ResponseCommit has no error code - just data

	blockExec.logger.Info("Committed state",
		"height", block.Height,
		"txs", block.NumTxs,
		"appHash", fmt.Sprintf("%X", res.Data))

	// Update mempool.
	if err := blockExec.mempool.Update(block.Height, block.Txs); err != nil {
		return nil, err
	}

	return res.Data, nil
}

//---------------------------------------------------------
// Helper functions for executing blocks and updating state

// Executes block's transactions on proxyAppConn.
// Returns a list of transaction results and updates to the validator set
func execBlockOnProxyApp(logger log.Logger, proxyAppConn proxy.AppConnConsensus,
	block *types.Block, lastValSet *types.ValidatorSet, stateDB dbm.DB) (*ABCIResponses, error) {
	var validTxs, invalidTxs = 0, 0

	txIndex := 0
	abciResponses := NewABCIResponses(block)

	// Execute transactions and get hash.
	proxyCb := func(req *abci.Request, res *abci.Response) {
		switch r := res.Value.(type) {
		case *abci.Response_DeliverTx:
			// TODO: make use of res.Log
			// TODO: make use of this info
			// Blocks may include invalid txs.
			txRes := r.DeliverTx
			if txRes.Code == abci.CodeTypeOK {
				validTxs++
			} else {
				logger.Debug("Invalid tx", "code", txRes.Code, "log", txRes.Log)
				invalidTxs++
			}
			abciResponses.DeliverTx[txIndex] = txRes
			txIndex++
		}
	}
	proxyAppConn.SetResponseCallback(proxyCb)

	signVals, byzVals := getBeginBlockValidatorInfo(block, lastValSet, stateDB)

	// Begin block.
	_, err := proxyAppConn.BeginBlockSync(abci.RequestBeginBlock{
		Hash:                block.Hash(),
		Header:              types.TM2PB.Header(&block.Header),
		Validators:          signVals,
		ByzantineValidators: byzVals,
	})
	if err != nil {
		logger.Error("Error in proxyAppConn.BeginBlock", "err", err)
		return nil, err
	}

	// Run txs of block.
	for _, tx := range block.Txs {
		proxyAppConn.DeliverTxAsync(tx)
		if err := proxyAppConn.Error(); err != nil {
			return nil, err
		}
	}

	// End block.
	abciResponses.EndBlock, err = proxyAppConn.EndBlockSync(abci.RequestEndBlock{block.Height})
	if err != nil {
		logger.Error("Error in proxyAppConn.EndBlock", "err", err)
		return nil, err
	}

	logger.Info("Executed block", "height", block.Height, "validTxs", validTxs, "invalidTxs", invalidTxs)

	valUpdates := abciResponses.EndBlock.ValidatorUpdates
	if len(valUpdates) > 0 {
		logger.Info("Updates to validators", "updates", abci.ValidatorsString(valUpdates))
	}

	return abciResponses, nil
}

func getBeginBlockValidatorInfo(block *types.Block, lastValSet *types.ValidatorSet, stateDB dbm.DB) ([]abci.SigningValidator, []abci.Evidence) {

	// Sanity check that commit length matches validator set size -
	// only applies after first block
	if block.Height > 1 {
		precommitLen := len(block.LastCommit.Precommits)
		valSetLen := len(lastValSet.Validators)
		if precommitLen != valSetLen {
			// sanity check
			panic(fmt.Sprintf("precommit length (%d) doesn't match valset length (%d) at height %d\n\n%v\n\n%v",
				precommitLen, valSetLen, block.Height, block.LastCommit.Precommits, lastValSet.Validators))
		}
	}

	// determine which validators did not sign last block.
	signVals := make([]abci.SigningValidator, len(lastValSet.Validators))
	for i, val := range lastValSet.Validators {
		var vote *types.Vote
		if i < len(block.LastCommit.Precommits) {
			vote = block.LastCommit.Precommits[i]
		}
		val := abci.SigningValidator{
			Validator:       types.TM2PB.Validator(val),
			SignedLastBlock: vote != nil,
		}
		signVals[i] = val
	}

	byzVals := make([]abci.Evidence, len(block.Evidence.Evidence))
	for i, ev := range block.Evidence.Evidence {
		// We need the validator set. We already did this in validateBlock.
		// TODO: Should we instead cache the valset in the evidence itself and add
		// `SetValidatorSet()` and `ToABCI` methods ?
		valset, err := LoadValidators(stateDB, ev.Height())
		if err != nil {
			panic(err) // shouldn't happen
		}
		byzVals[i] = types.TM2PB.Evidence(ev, valset, block.Time)
	}

	return signVals, byzVals

}

// If more or equal than 1/3 of total voting power changed in one block, then
// a light client could never prove the transition externally. See
// ./lite/doc.go for details on how a light client tracks validators.
func updateValidators(currentSet *types.ValidatorSet, abciUpdates []abci.Validator) error {
	updates, err := types.PB2TM.Validators(abciUpdates)
	if err != nil {
		return err
	}

	// these are tendermint types now
	for _, valUpdate := range updates {
		if valUpdate.VotingPower < 0 {
			return fmt.Errorf("Voting power can't be negative %v", valUpdate)
		}

		address := valUpdate.Address
		_, val := currentSet.GetByAddress(address)
		if valUpdate.VotingPower == 0 {
			// remove val
			_, removed := currentSet.Remove(address)
			if !removed {
				return fmt.Errorf("Failed to remove validator %X", address)
			}
		} else if val == nil {
			// add val
			added := currentSet.Add(valUpdate)
			if !added {
				return fmt.Errorf("Failed to add new validator %v", valUpdate)
			}
		} else {
			// update val
			updated := currentSet.Update(valUpdate)
			if !updated {
				return fmt.Errorf("Failed to update validator %X to %v", address, valUpdate)
			}
		}
	}
	return nil
}

// updateState returns a new State updated according to the header and responses.
func updateState(state State, blockID types.BlockID, header *types.Header,
	abciResponses *ABCIResponses) (State, error) {

	// Copy the valset so we can apply changes from EndBlock
	// and update s.LastValidators and s.Validators.
	nValSet := state.NextValidators.Copy()

	// Update the validator set with the latest abciResponses.
	lastHeightValsChanged := state.LastHeightValidatorsChanged
	if len(abciResponses.EndBlock.ValidatorUpdates) > 0 {
		err := updateValidators(nValSet, abciResponses.EndBlock.ValidatorUpdates)
		if err != nil {
			return state, fmt.Errorf("Error changing validator set: %v", err)
		}
		// Change results from this height but only applies to the next next height.
		lastHeightValsChanged = header.Height + 1 + 1
	}

	// Update validator accums and set state variables.
	nValSet.IncrementAccum(1)

	// Update the params with the latest abciResponses.
	nextParams := state.ConsensusParams
	lastHeightParamsChanged := state.LastHeightConsensusParamsChanged
	if abciResponses.EndBlock.ConsensusParamUpdates != nil {
		// NOTE: must not mutate s.ConsensusParams
		nextParams = state.ConsensusParams.Update(abciResponses.EndBlock.ConsensusParamUpdates)
		err := nextParams.Validate()
		if err != nil {
			return state, fmt.Errorf("Error updating consensus params: %v", err)
		}
		// Change results from this height but only applies to the next height.
		lastHeightParamsChanged = header.Height + 1
	}

	// NOTE: the AppHash has not been populated.
	// It will be filled on state.Save.
	return State{
		ChainID:                          state.ChainID,
		LastBlockHeight:                  header.Height,
		LastBlockTotalTx:                 state.LastBlockTotalTx + header.NumTxs,
		LastBlockID:                      blockID,
		LastBlockTime:                    header.Time,
		NextValidators:                   nValSet,
		Validators:                       state.NextValidators.Copy(),
		LastValidators:                   state.Validators.Copy(),
		LastHeightValidatorsChanged:      lastHeightValsChanged,
		ConsensusParams:                  nextParams,
		LastHeightConsensusParamsChanged: lastHeightParamsChanged,
		LastResultsHash:                  abciResponses.ResultsHash(),
		AppHash:                          nil,
	}, nil
}

// Fire NewBlock, NewBlockHeader.
// Fire TxEvent for every tx.
// NOTE: if Tendermint crashes before commit, some or all of these events may be published again.
func fireEvents(logger log.Logger, eventBus types.BlockEventPublisher, block *types.Block, abciResponses *ABCIResponses) {
	eventBus.PublishEventNewBlock(types.EventDataNewBlock{block})
	eventBus.PublishEventNewBlockHeader(types.EventDataNewBlockHeader{block.Header})

	for i, tx := range block.Data.Txs {
		eventBus.PublishEventTx(types.EventDataTx{types.TxResult{
			Height: block.Height,
			Index:  uint32(i),
			Tx:     tx,
			Result: *(abciResponses.DeliverTx[i]),
		}})
	}
}

//----------------------------------------------------------------------------------------------------
// Execute block without state. TODO: eliminate

// ExecCommitBlock executes and commits a block on the proxyApp without validating or mutating the state.
// It returns the application root hash (result of abci.Commit).
func ExecCommitBlock(appConnConsensus proxy.AppConnConsensus, block *types.Block,
	logger log.Logger, lastValSet *types.ValidatorSet, stateDB dbm.DB) ([]byte, error) {
	_, err := execBlockOnProxyApp(logger, appConnConsensus, block, lastValSet, stateDB)
	if err != nil {
		logger.Error("Error executing block on proxy app", "height", block.Height, "err", err)
		return nil, err
	}
	// Commit block, get hash back
	res, err := appConnConsensus.CommitSync()
	if err != nil {
		logger.Error("Client error during proxyAppConn.CommitSync", "err", res)
		return nil, err
	}
	// ResponseCommit has no error or log, just data
	return res.Data, nil
}<|MERGE_RESOLUTION|>--- conflicted
+++ resolved
@@ -85,13 +85,8 @@
 
 	fail.Fail() // XXX
 
-<<<<<<< HEAD
 	// Update the state with the block and responses.
-	state, err = updateState(state, blockID, block.Header, abciResponses)
-=======
-	// update the state with the block and responses
 	state, err = updateState(state, blockID, &block.Header, abciResponses)
->>>>>>> b92860b6
 	if err != nil {
 		return state, fmt.Errorf("Commit failed for application: %v", err)
 	}
